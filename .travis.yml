--- conflicted
+++ resolved
@@ -43,11 +43,7 @@
         - CONDA_DEPENDENCIES='requests beautifulsoup4 html5lib keyring aplpy matplotlib pyregion jinja2 flask'
         # pandas is used as a workaround of an astropy issue, sometimes it's required for the remote tests
         - CONDA_DEPENDENCIES_REMOTE='requests beautifulsoup4 html5lib keyring aplpy matplotlib pyregion jinja2 flask pandas'
-<<<<<<< HEAD
-        - PIP_DEPENDENCIES='https://github.com/keflavich/httpbin/archive/master.zip pyvo mocpy'
-=======
-        - PIP_DEPENDENCIES='https://github.com/keflavich/httpbin/archive/master.zip pytest-dependency'
->>>>>>> 8341cf6e
+        - PIP_DEPENDENCIES='https://github.com/keflavich/httpbin/archive/master.zip pyvo mocpy pytest-dependency'
         - HTTP_BIN_CMD="import httpbin; httpbin.app.run()"
         - RUN_HTTPBIN='python -c "$HTTP_BIN_CMD" & ACTIVE_HTTPBIN=True'
         - SETUP_CMD='test'
